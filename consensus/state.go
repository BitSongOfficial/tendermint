--- conflicted
+++ resolved
@@ -938,19 +938,6 @@
 		return
 	}
 
-<<<<<<< HEAD
-	maxBytes := cs.state.ConsensusParams.Block.MaxBytes
-	maxGas := cs.state.ConsensusParams.Block.MaxGas
-	// bound evidence to 1/10th of the block
-	evidence := cs.evpool.PendingEvidence(types.MaxEvidenceBytesPerBlock(maxBytes))
-	// Mempool validated transactions
-	txs := cs.mempool.ReapMaxBytesMaxGas(types.MaxDataBytes(
-		maxBytes,
-		cs.state.Validators.Size(),
-		len(evidence),
-	), maxGas)
-=======
->>>>>>> 98b42e9e
 	proposerAddr := cs.privValidator.GetPubKey().Address()
 	return cs.blockExec.CreateProposalBlock(cs.Height, cs.state, commit, proposerAddr)
 }
